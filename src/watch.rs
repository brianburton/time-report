--- conflicted
+++ resolved
@@ -23,12 +23,8 @@
 use std::env;
 use std::fs;
 use std::process::Command;
-<<<<<<< HEAD
-use std::time::{Duration, SystemTime, SystemTimeError};
+use std::time::{Duration, SystemTime, SystemTimeError, UNIX_EPOCH};
 use thiserror::Error;
-=======
-use std::time::{Duration, SystemTime, UNIX_EPOCH};
->>>>>>> 0ea10b44
 
 mod menu;
 mod paragraph;
@@ -142,24 +138,11 @@
         Ok(ScreenEvent::Timeout)
     }
 
-<<<<<<< HEAD
-    fn draw(&mut self, region_factory: &dyn Fn(Rect) -> Vector<Region>) -> Result<()> {
+    fn draw(&mut self, screen: &dyn Renderable) -> Result<()> {
         self.terminal
-            .draw(|frame| {
-                let regions = region_factory(frame.area());
-                for region in regions.iter() {
-                    frame.render_widget(region.paragraph.build(), region.area);
-                }
-            })
+            .draw(|frame| screen.render(frame.area(), frame.buffer_mut()))
             .map_err(WatchError::TerminalWrite)
             .map_err(anyhow::Error::from)
-=======
-    fn draw(&mut self, screen: &dyn Renderable) -> Result<()> {
-        let error_context = "RealAppScreen.draw";
-        self.terminal
-            .draw(|frame| screen.render(frame.area(), frame.buffer_mut()))
-            .with_context(|| format!("{}: failed to draw terminal", error_context))
->>>>>>> 0ea10b44
             .map(|_| ())
     }
 
@@ -181,31 +164,18 @@
 }
 
 struct RealStorage {}
-impl RealStorage {
-    fn system_time_to_millis(time: SystemTime) -> Result<u128> {
-        time.duration_since(SystemTime::UNIX_EPOCH)
-            .map(|d| d.as_millis())
-            .map_err(Into::into)
-    }
-}
 
 impl Storage for RealStorage {
     fn timestamp(&mut self, filename: &str) -> Result<u128> {
         let metadata = fs::metadata(filename).map_err(WatchError::TimestampReadFailed)?;
         let modified = metadata
             .modified()
-<<<<<<< HEAD
             .map_err(WatchError::TimestampReadFailed)?;
         let millis = modified
             .duration_since(SystemTime::UNIX_EPOCH)
             .map_err(WatchError::TimestampComputeFailed)?
             .as_millis();
         Ok(millis)
-=======
-            .with_context(|| format!("{}: modified", error_context))?;
-        Self::system_time_to_millis(modified)
-            .with_context(|| format!("{}: system_time_to_millis", error_context))
->>>>>>> 0ea10b44
     }
 
     fn load(&mut self, dates: DateRange, filename: &str) -> Result<LoadedFile> {
@@ -249,15 +219,7 @@
             .wait()
             .map_err(WatchError::EditorFailure)?;
         if !status.success() {
-<<<<<<< HEAD
             return Err(EditorExitCode(status.code()).into());
-=======
-            return Err(anyhow!(
-                "{}: editor command failed: {}",
-                error_context,
-                status
-            ));
->>>>>>> 0ea10b44
         }
         Ok(())
     }
@@ -443,20 +405,9 @@
 
     fn change_menu_selection(&mut self, user_request: UserRequest) -> Result<UICommand> {
         match user_request {
-<<<<<<< HEAD
-            UserRequest::Left => self.menu.left(),
-            UserRequest::Right => self.menu.right(),
-            _ => (),
-=======
             UserRequest::Left => self.menu = self.menu.left(),
             UserRequest::Right => self.menu = self.menu.right(),
-            x => {
-                return Err(anyhow!(
-                    "WatchApp.change_menu_selection: invalid command({:?})",
-                    x
-                ));
-            }
->>>>>>> 0ea10b44
+            _ => (),
         };
         Ok(UICommand::UpdateMenu)
     }
@@ -812,15 +763,6 @@
     }
 
     #[test]
-    fn test_millis() {
-        let datetime_str = "2024-06-09T12:34:56Z";
-        let dt: DateTime<Utc> = datetime_str.parse().unwrap(); // ISO 8601 format
-        let system_time: SystemTime = SystemTime::from(dt);
-        let millis = RealStorage::system_time_to_millis(system_time).unwrap();
-        assert_eq!(millis, 1717936496000);
-    }
-
-    #[test]
     fn test_timestamp() {
         let datetime_str = "2024-06-09T12:34:55Z";
         let dt: DateTime<Utc> = datetime_str.parse().unwrap(); // ISO 8601 format
