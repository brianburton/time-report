use crate::core::{create_temp_file, delete_file};
use crate::model::{Date, DayEntry, Project};
use crate::parse::try_parse_date_line;
use anyhow::Result;
use im::{HashMap, Vector};
use scopeguard::defer;
use std::cmp::Ordering;
use std::fs::File;
use std::io::{BufRead, Write};
use std::path::Path;
use std::{fs, io};
use thiserror::Error;

#[derive(Error, Debug)]
enum ParseError {
    #[error("Date already in file: {0}")]
    DuplicateDate(Date),
    #[error("Error opening file {0}: {1}")]
    OpenFile(String, #[source] io::Error),
    #[error("Error creating temp file {0}: {1}")]
    CreateFile(String, #[source] io::Error),
    #[error("Error writing to file {0}: {1}")]
    WriteFailed(String, #[source] io::Error),
    #[error("Error reading from file {0}: {1}")]
    ReadFailed(String, #[source] io::Error),
    #[error("Error renaming file from {0} to {1}: {2}")]
    RenameFile(String, String, #[source] io::Error),
}

pub fn recent_projects(
    all_day_entries: &Vector<DayEntry>,
    min_date: Date,
    max_to_return: usize,
) -> Vector<Project> {
    let all_projects_map = recent_projects_with_date(all_day_entries, min_date);
    projects_sorted_by_date(all_projects_map, max_to_return)
        .into_iter()
        .cloned()
        .collect()
}

pub fn validate_date(all_day_entries: &Vector<DayEntry>, date: Date) -> Result<()> {
    for day in all_day_entries {
        match day.date().cmp(&date) {
            Ordering::Less => {}
            Ordering::Equal => {
                return Err(ParseError::DuplicateDate(date).into());
            }
            Ordering::Greater => {
                return Ok(());
            }
        }
    }
    Ok(())
}

fn create_date_str(prev_blank: bool, date: Date, projects: &Vector<Project>) -> String {
    let mut s = String::new();
    if !prev_blank {
        s.push('\n');
    }
    s.push_str(format!("Date: {} {}\n", date.day_name(), date).as_str());
    projects
        .iter()
        .for_each(|p| s.push_str(format!("{},{}: \n", p.client(), p.code()).as_str()));
    s
}

<<<<<<< HEAD
pub fn append_to_file(filename: &str, date: Date, projects: Vector<&Project>) -> Result<()> {
=======
pub fn append_to_file(filename: &str, date: Date, projects: &Vector<Project>) -> Result<()> {
    let error_context = "append_to_file";
>>>>>>> 0ea10b44
    let temp_file = create_temp_file(filename)?;
    defer! { delete_file(&temp_file).unwrap_or(())}

    let input_path = Path::new(filename);
    let input_file =
        File::open(input_path).map_err(|e| ParseError::OpenFile(filename.to_string(), e))?;
    let reader = io::BufReader::new(input_file);

    let output_path = Path::new(&temp_file);
    let output_file =
        File::create(output_path).map_err(|e| ParseError::CreateFile(filename.to_string(), e))?;
    let mut writer = io::BufWriter::new(output_file);

    let mut appended = false;
    let mut prev_blank = true;
    for raw_line in reader.lines() {
        let line = raw_line.map_err(|e| ParseError::ReadFailed(filename.to_string(), e))?;
        let trimmed = line.trim();
        let is_later_date = try_parse_date_line(trimmed)
            .map(|d| d >= date)
            .unwrap_or(false);
        if (is_later_date || trimmed == "END") && !appended {
            writer
<<<<<<< HEAD
                .write_all(create_date_str(prev_blank, date, &projects).as_bytes())
                .map_err(|e| ParseError::WriteFailed(temp_file.to_string(), e))?;
=======
                .write_all(create_date_str(prev_blank, date, projects).as_bytes())
                .with_context(|| format!("{}: write failed", error_context))?;
>>>>>>> 0ea10b44
            writer
                .write_all("\n".as_bytes())
                .map_err(|e| ParseError::WriteFailed(temp_file.to_string(), e))?;
            appended = true;
        }
        writer
            .write_all(line.as_bytes())
            .map_err(|e| ParseError::WriteFailed(temp_file.to_string(), e))?;
        writer
            .write_all("\n".as_bytes())
            .map_err(|e| ParseError::WriteFailed(temp_file.to_string(), e))?;
        prev_blank = trimmed.is_empty();
    }
    if !appended {
        writer
<<<<<<< HEAD
            .write_all(create_date_str(prev_blank, date, &projects).as_bytes())
            .map_err(|e| ParseError::WriteFailed(temp_file.to_string(), e))?;
=======
            .write_all(create_date_str(prev_blank, date, projects).as_bytes())
            .with_context(|| format!("{}: write failed", error_context))?;
>>>>>>> 0ea10b44
    }
    fs::rename(&temp_file, filename)
        .map_err(|e| ParseError::RenameFile(temp_file.to_string(), filename.to_string(), e))?;
    Ok(())
}

fn projects_sorted_by_date<'a>(
    all_projects_and_dates_map: HashMap<&Project, (Date, &'a Project)>,
    max_to_return: usize,
) -> Vector<&'a Project> {
    let mut sorted_projects_and_dates = all_projects_and_dates_map.values().collect::<Vector<_>>();
    sorted_projects_and_dates.sort_by(|(d1, _), (d2, _)| d2.cmp(d1));
    sorted_projects_and_dates
        .iter()
        .take(max_to_return)
        .map(|(_, pr)| *pr)
        .collect::<Vector<_>>()
}

fn recent_projects_with_date(
    all_day_entries: &Vector<DayEntry>,
    min_date: Date,
) -> HashMap<&Project, (Date, &Project)> {
    all_day_entries
        .iter()
        .filter(|entry| *entry.date() >= min_date)
        .flat_map(|entry| {
            entry
                .projects()
                .iter()
                .map(|project_times| (*entry.date(), project_times.project()))
        })
        .fold(HashMap::new(), |acc, t| acc.update(t.1, t))
}<|MERGE_RESOLUTION|>--- conflicted
+++ resolved
@@ -66,12 +66,7 @@
     s
 }
 
-<<<<<<< HEAD
-pub fn append_to_file(filename: &str, date: Date, projects: Vector<&Project>) -> Result<()> {
-=======
 pub fn append_to_file(filename: &str, date: Date, projects: &Vector<Project>) -> Result<()> {
-    let error_context = "append_to_file";
->>>>>>> 0ea10b44
     let temp_file = create_temp_file(filename)?;
     defer! { delete_file(&temp_file).unwrap_or(())}
 
@@ -95,13 +90,8 @@
             .unwrap_or(false);
         if (is_later_date || trimmed == "END") && !appended {
             writer
-<<<<<<< HEAD
-                .write_all(create_date_str(prev_blank, date, &projects).as_bytes())
+                .write_all(create_date_str(prev_blank, date, projects).as_bytes())
                 .map_err(|e| ParseError::WriteFailed(temp_file.to_string(), e))?;
-=======
-                .write_all(create_date_str(prev_blank, date, projects).as_bytes())
-                .with_context(|| format!("{}: write failed", error_context))?;
->>>>>>> 0ea10b44
             writer
                 .write_all("\n".as_bytes())
                 .map_err(|e| ParseError::WriteFailed(temp_file.to_string(), e))?;
@@ -117,13 +107,8 @@
     }
     if !appended {
         writer
-<<<<<<< HEAD
-            .write_all(create_date_str(prev_blank, date, &projects).as_bytes())
+            .write_all(create_date_str(prev_blank, date, projects).as_bytes())
             .map_err(|e| ParseError::WriteFailed(temp_file.to_string(), e))?;
-=======
-            .write_all(create_date_str(prev_blank, date, projects).as_bytes())
-            .with_context(|| format!("{}: write failed", error_context))?;
->>>>>>> 0ea10b44
     }
     fs::rename(&temp_file, filename)
         .map_err(|e| ParseError::RenameFile(temp_file.to_string(), filename.to_string(), e))?;
